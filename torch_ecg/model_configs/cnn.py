--- conflicted
+++ resolved
@@ -27,15 +27,9 @@
     # multi_scopic
     "multi_scopic_block",
     "multi_scopic", "multi_scopic_leadwise",
-<<<<<<< HEAD
-    # dense_net
-    "dense_net_vanilla",
-    # xception
-=======
     # vanilla dense_net
     "dense_net_vanilla",
     # vanilla xception
->>>>>>> 4a75bc0e
     "xception_vanilla",
 ]
 
@@ -469,8 +463,6 @@
 
 
 dense_net_vanilla = ED()
-<<<<<<< HEAD
-
 dense_net_vanilla.num_layers = [6, 6, 6, 6]
 dense_net_vanilla.init_num_filters = 64
 dense_net_vanilla.init_filter_length = 7
@@ -484,32 +476,8 @@
 dense_net_vanilla.dropout = 0
 dense_net_vanilla.compression = 0.5
 dense_net_vanilla.groups = 1
-
-dense_net_vanilla.block = {"building_block":"basic",}
-dense_net_vanilla.transition = {}
-
-
-dense_net = ED()
-
-
-dense_block = ED()
-=======
-dense_net_vanilla.num_layers=[6, 6, 6, 6]
-dense_net_vanilla.init_num_filters=64
-dense_net_vanilla.init_filter_length=7
-dense_net_vanilla.init_pool_stride=2
-dense_net_vanilla.init_pool_size=3
-dense_net_vanilla.init_subsample_mode="avg"
-dense_net_vanilla.growth_rates=16
-dense_net_vanilla.filter_lengths=3
-dense_net_vanilla.subsample_lengths=2
-dense_net_vanilla.bn_size=4
-dense_net_vanilla.dropout=0
-dense_net_vanilla.compression=0.5
-dense_net_vanilla.groups=1
-dense_net_vanilla.block=ED(building_block="basic")
-dense_net_vanilla.transition=ED()
->>>>>>> 4a75bc0e
+dense_net_vanilla.block = ED(building_block="basic")
+dense_net_vanilla.transition = ED()
 
 
 
@@ -524,18 +492,10 @@
     subsample_lengths=2,
     subsample_kernels=3,
 )
-<<<<<<< HEAD
-=======
-
->>>>>>> 4a75bc0e
 xception_vanilla.middle_flow = ED(
     num_filters=list(repeat(728, 8)),
     filter_lengths=3,
 )
-<<<<<<< HEAD
-=======
-
->>>>>>> 4a75bc0e
 xception_vanilla.exit_flow = ED(
     final_num_filters=[1536,2048],
     final_filter_lengths=3,
@@ -543,11 +503,4 @@
     filter_lengths=3,
     subsample_lengths=2,
     subsample_kernels=3,
-<<<<<<< HEAD
-)
-
-
-xception = ED()
-=======
-)
->>>>>>> 4a75bc0e
+)