--- conflicted
+++ resolved
@@ -96,15 +96,9 @@
     # multi_scopic
     "multi_scopic_block",
     "multi_scopic", "multi_scopic_leadwise",
-<<<<<<< HEAD
-    # dense_net
-    "dense_net_vanilla",
-    # xception
-=======
     # vanilla dense_net
     "dense_net_vanilla",
     # vanilla xception
->>>>>>> 4a75bc0e
     "xception_vanilla",
 
     # rnn and attn
